from ruamel.yaml import YAML
from easydict import EasyDict
from os.path import join as path_join
from time import strftime

from utilities.utils import \
    get_experiment_logger, nested_dict_update, make_grid, mlflow_linearize, setup_mlflow
from utilities.keras import get_total_parameters, LogCallback
from models.basic import BasicRS, BasicGNN, BasicKnowledgeGCN, BasicTSGNN, BasicTWGNN
from models.hybrid import HybridCBRS, HybridBertGNN
from utilities.metrics import top_k_predictions, top_k_metrics
from utilities import losses
from data import loaders

import tensorflow as tf
import numpy as np
import pandas as pd

import logging
import models
import inspect
import os
import io
import mlflow
import traceback


PARAMS_PATH = 'config.yaml'
EXPERIMENTS_PATH = 'experiments.yaml'
MLFLOW_PATH = './mlruns'
<<<<<<< HEAD
MLFLOW_EXP_NAME = 'SIS - Movielens-1M - HybridCBRS with GNNs w/ Attention'
=======
MLFLOW_EXP_NAME = 'SIS - Movielens-1M - HybridRS with GNNs'
>>>>>>> ea3e7410
LOG_FREQUENCY = 100
METRICS_TOP_KS = [5, 10]
os.environ['TF_FORCE_GPU_ALLOW_GROWTH'] = 'true'
EXP_PATH = setup_mlflow(MLFLOW_EXP_NAME, MLFLOW_PATH)


class Experimenter:
    def __init__(self, config):
        """
        Encapsulates all objects needed and performs the train and the evaluation

        :param config: dict of configuration parameters
        """
        self.config = EasyDict(**config)
        # Set the random seed
        tf.random.set_seed(self.config.seed)

        # Initialize the experiment name
        self.exp_name = \
            strftime("%m_%d-%H_%M") + '-' + \
            self.config.model.name
        if BasicRS.__name__ in self.config.model.name:
            pass
        elif HybridCBRS.__name__ in self.config.model.name:
            if self.config.model.feature_based:
                self.exp_name = self.exp_name + '-' + 'feature'
            else:
                self.exp_name = self.exp_name + '-' + 'entity'
        else:  # GNN-based models
            self.exp_name = self.exp_name + '-' + \
                str(self.config.model.l2_regularizer) + '-' + \
                self.config.model.final_node

        if self.config.details is not None and self.config.details != '':
            self.exp_name = self.exp_name + '-' + self.config.details
        mlflow.start_run(run_name=self.exp_name)
        mlflow.log_params(mlflow_linearize(config))

        self.config.dest = path_join(EXP_PATH, mlflow.active_run().info.run_id, 'artifacts')
        self.predictions_dest = path_join(self.config.dest, "predictions")
        os.makedirs(self.config.dest, exist_ok=True)
        os.makedirs(self.predictions_dest, exist_ok=True)

        # Save the config in the experiment folder (R E P R O D U C I B I L I T Y)
        with open(path_join(self.config.dest, "config.yaml"), 'w') as config_output:
            YAML().dump(config, config_output)

        # Logging init
        self.logger = get_experiment_logger(self.config.dest)

        # Print config
        self.logger.log(logging.INFO, 'CONFIG \n')
        config_str = io.StringIO()
        YAML().dump(config, config_str)
        config_str = config_str.getvalue()
        self.logger.info('CONFIG')
        self.logger.info(config_str)

        self._retrieve_classes()
        self.trainset = None
        self.testset = None
        self.model = None
        self.optimizer = None
        self.parameters = self.config.parameters

    def _retrieve_classes(self):
        """
        Retrieve object classes from strings
        """
        self.config.optimizer_class = getattr(tf.keras.optimizers, self.config.parameters.optimizer.name)

        model_module, model_class = self.config.model.name.split('.')
        model_package = __import__(models.__name__, fromlist=[model_module])
        model_module = getattr(model_package, model_module)
        self.config.model_class = getattr(model_module, model_class)

        self.config.load_function = getattr(loaders, self.config.dataset.load_function_name)

    def build_dataset(self):
        """
        Builds dataset from configs
        """
        # Get parameters from load method
        init_parameters = inspect.signature(self.config.load_function).parameters
        parameters = {k: self.config.dataset[k]
                      for k in self.config.dataset.keys() & init_parameters.keys()}
        self.trainset, self.testset = self.config.load_function(**parameters)

    def build_optimizer(self):
        init_parameters = inspect.signature(self.config.optimizer_class).parameters
        parameters = {k: self.config.parameters.optimizer[k]
                      for k in self.config.parameters.optimizer.keys() & init_parameters.keys()}
        self.optimizer = self.config.optimizer_class(**parameters)

    def build_model(self):
        """
        Builds model from config parameters
        """
        self.logger.info('Building model...')

        # Additional parameter for GNNs
        if issubclass(self.config.model_class, BasicKnowledgeGCN) or \
                issubclass(self.config.model_class, BasicTSGNN) or \
                issubclass(self.config.model_class, BasicTWGNN):
            self.model = self.config.model_class(
                len(self.trainset.users), len(self.trainset.items),
                self.trainset.adj_matrix, **self.config.model
            )
        elif issubclass(self.config.model_class, BasicGNN) or issubclass(self.config.model_class, HybridBertGNN):
            self.model = self.config.model_class(self.trainset.adj_matrix, **self.config.model)
        else:
            self.model = self.config.model_class(**self.config.model)

        # Instantiate custom loss
        if hasattr(losses, self.parameters.loss):
            self.parameters.loss = getattr(losses, self.parameters.loss)()
        # Compile the model
        self.model.compile(
            loss=self.parameters.loss,
            optimizer=self.optimizer,
            metrics=self.parameters.metrics
        )

        # One prediction is needed to build the model
        self.model(self.trainset[0][0])
        self.model.summary(print_fn=self.logger.info, expand_nested=True)
        trainable, non_trainable = get_total_parameters(self.model)
        mlflow.log_metrics({'trainable_params': trainable, 'non_trainable_params': non_trainable})

    def train(self):
        """
        Trains a model on the given parameters, and saves it
        """

        self.logger.info("Experiment folder: " + self.config.dest)

        self.build_dataset()
        self.build_optimizer()
        self.build_model()

        self.logger.info('Training:')
        self.model.fit(
            self.trainset,
            epochs=self.parameters.epochs,
            workers=self.config.n_workers,
            callbacks=[LogCallback(self.logger, LOG_FREQUENCY)]
        )

    def evaluate(self):
        """
        Evaluates the trained model
        """
        self.model.evaluate(self.testset)

        # Compute Precision, Recall and F1 @K metrics
        predictions = self.model.predict(self.testset)
        ratings_pred = np.concatenate([self.testset.ratings[:, [0, 1]], predictions], axis=1)
        precision_at, recall_at, f1_at = {}, {}, {}

        # Compute and log metrics @K
        for k in METRICS_TOP_KS:
            # Compute the top predictions and save them to file
            top_predictions = top_k_predictions(ratings_pred, self.trainset.users, self.trainset.items, k=k)
            top_k_dest = path_join(self.predictions_dest, "top_{}".format(k))
            os.makedirs(top_k_dest, exist_ok=True)
            top_predictions.to_csv(path_join(top_k_dest, "predictions_1.tsv"), sep='\t', header=False, index=False)

            # Compute the metrics given the filepaths of test set and the top predictions path
            top_k_metrics(self.config.dataset.test_ratings_filepath, top_k_dest)
            results = pd.read_csv(path_join(top_k_dest, "results.tsv"), sep='\t', header=None)
            results = results.drop(0, axis=1).to_numpy().squeeze()
            precision_at[k], recall_at[k], f1_at[k] = results[0], results[1], results[2]

            # Log metrics using MLFlow
            mlflow.log_metrics({"precision_at_{}".format(k): precision_at[k],
                                "recall_at_{}".format(k): recall_at[k],
                                "f1_at_{}".format(k): f1_at[k]
                                })

        # Save metrics also in raw log
        metrics = pd.DataFrame([precision_at, recall_at, f1_at], index=['precision_at', 'recall_at', 'f1_at'])
        self.logger.info('\n' + str(metrics))
        print('\n' + str(metrics))

    def run(self):
        """
        Run a full experiment (train and evaluation)
        """
        self.train()
        self.evaluate()
        self.close()

    def close(self):
        """
        Close all streams
        """
        for handler in self.logger.handlers:
            handler.close()
        mlflow.end_run()


class MultiExperimenter:
    """
    Runs multiple experiments by reading an experiment file and overriding parameters from a base config
    """

    def __init__(self):
        # Loads the base config
        with open(PARAMS_PATH, 'r') as params_file:
            yaml = YAML()
            config_str = params_file.read()
            self.base_config = yaml.load(config_str)

        # Loads the experiments file
        with open(EXPERIMENTS_PATH, 'r') as params_file:
            yaml = YAML()
            config_str = params_file.read()
            config = yaml.load(config_str)

        # Get list of experiments
        self.experiments = config.get('linear') if config.get('linear') else {}
        # Get grid of experiments
        dict_lists = config.get('grid')
        if dict_lists:
            for grid in dict_lists.values():
                dicts = make_grid(grid)
                self.experiments = {**self.experiments, **{str(elem): elem for elem in dicts}}
        print("Retrieved experiments: {}".format(len(self.experiments.keys())))
        for exp in self.experiments.keys():
            print(exp)

    def run_experiment(self, exp_name):
        """
        Runs a specific experiment
        :param exp_name: Desired experiment to run
        """

        additional_params = self.experiments[exp_name]
        config = self.base_config.copy()
        if additional_params:  # Dict could also be None to run the base config
            config = nested_dict_update(config, additional_params)

        print('-----------------------------------------------\n'
              '{}\n'.format(exp_name),
              '-----------------------------------------------\n'
              )
        try:
            exp = Experimenter(config)
            exp.run()
        except Exception as e:
            print(e)
            traceback.print_exc()
            mlflow.end_run()

    def run(self):
        """
        Runs all the experiments
        """
        n_exp = len(self.experiments)
        for i, exp_name in enumerate(self.experiments):
            print("Experiment {}/{}".format(i+1, n_exp))
            self.run_experiment(exp_name)


if __name__ == "__main__":
    exps = MultiExperimenter()
    exps.run()<|MERGE_RESOLUTION|>--- conflicted
+++ resolved
@@ -28,11 +28,7 @@
 PARAMS_PATH = 'config.yaml'
 EXPERIMENTS_PATH = 'experiments.yaml'
 MLFLOW_PATH = './mlruns'
-<<<<<<< HEAD
 MLFLOW_EXP_NAME = 'SIS - Movielens-1M - HybridCBRS with GNNs w/ Attention'
-=======
-MLFLOW_EXP_NAME = 'SIS - Movielens-1M - HybridRS with GNNs'
->>>>>>> ea3e7410
 LOG_FREQUENCY = 100
 METRICS_TOP_KS = [5, 10]
 os.environ['TF_FORCE_GPU_ALLOW_GROWTH'] = 'true'
