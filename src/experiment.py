from ruamel.yaml import YAML
from easydict import EasyDict
from os.path import join as path_join
from time import strftime

from utilities.utils import \
    get_experiment_logger, nested_dict_update, make_grid, mlflow_linearize, setup_mlflow
from utilities.keras import get_total_parameters, LogCallback
from models.basic import BasicRS, BasicGNN
from models.hybrid import HybridCBRS, HybridBertGNN
from utilities.metrics import top_k_predictions, top_k_metrics
from utilities import losses
from data import loaders

import tensorflow as tf
import numpy as np
import pandas as pd

import logging
import models
import inspect
import os
import io
import mlflow


PARAMS_PATH = 'config.yaml'
EXPERIMENTS_PATH = 'experiments.yaml'
MLFLOW_PATH = './mlruns'
<<<<<<< HEAD
MLFLOW_EXP_NAME = 'SIS - Movielens-1M - BasicRS with Knowledge GNNs'
=======
MLFLOW_EXP_NAME = 'SIS - Movielens-1M - BasicRS with GNNs'
>>>>>>> a7fd3fed
LOG_FREQUENCY = 100
METRICS_TOP_KS = [5, 10]
os.environ['TF_FORCE_GPU_ALLOW_GROWTH'] = 'true'
EXP_PATH = setup_mlflow(MLFLOW_EXP_NAME, MLFLOW_PATH)


class Experimenter:
    def __init__(self, config):
        """
        Encapsulates all objects needed and performs the train and the evaluation

        :param config: dict of configuration parameters
        """
        self.config = EasyDict(**config)
        # Set the random seed
        tf.random.set_seed(self.config.seed)

        # Initialize the experiment name
        self.exp_name = \
            strftime("%m_%d-%H_%M") + '-' + \
            self.config.model.name
        if BasicRS.__name__ in self.config.model.name:
            pass
        elif HybridCBRS.__name__ in self.config.model.name:
            if self.config.model.feature_based:
                self.exp_name = self.exp_name + '-' + 'feature'
            else:
                self.exp_name = self.exp_name + '-' + 'entity'
        else:  # GNN-based models
            self.exp_name = self.exp_name + '-' + \
                str(self.config.model.l2_regularizer) + '-' + \
                self.config.model.final_node

        if self.config.details is not None and self.config.details != '':
            self.exp_name = self.exp_name + '-' + self.config.details
        mlflow.start_run(run_name=self.exp_name)
        mlflow.log_params(mlflow_linearize(config))

        self.config.dest = path_join(EXP_PATH, mlflow.active_run().info.run_id, 'artifacts')
        self.predictions_dest = path_join(self.config.dest, "predictions")
        os.makedirs(self.config.dest, exist_ok=True)
        os.makedirs(self.predictions_dest, exist_ok=True)

        # Save the config in the experiment folder (R E P R O D U C I B I L I T Y)
        with open(path_join(self.config.dest, "config.yaml"), 'w') as config_output:
            YAML().dump(config, config_output)

        # Logging init
        self.logger = get_experiment_logger(self.config.dest)

        # Print config
        self.logger.log(logging.INFO, 'CONFIG \n')
        config_str = io.StringIO()
        YAML().dump(config, config_str)
        config_str = config_str.getvalue()
        self.logger.info('CONFIG')
        self.logger.info(config_str)

        self._retrieve_classes()
        self.trainset = None
        self.testset = None
        self.model = None
        self.optimizer = None
        self.parameters = self.config.parameters

    def _retrieve_classes(self):
        """
        Retrieve object classes from strings
        """
        self.config.optimizer_class = getattr(tf.keras.optimizers, self.config.parameters.optimizer.name)

        model_module, model_class = self.config.model.name.split('.')
        model_package = __import__(models.__name__, fromlist=[model_module])
        model_module = getattr(model_package, model_module)
        self.config.model_class = getattr(model_module, model_class)

        self.config.load_function = getattr(loaders, self.config.dataset.load_function_name)

    def build_dataset(self):
        """
        Builds dataset from configs
        """
        # Get parameters from load method
        init_parameters = inspect.signature(self.config.load_function).parameters
        parameters = {k: self.config.dataset[k]
                      for k in self.config.dataset.keys() & init_parameters.keys()}
        self.trainset, self.testset = self.config.load_function(**parameters)

    def build_optimizer(self):
        init_parameters = inspect.signature(self.config.optimizer_class).parameters
        parameters = {k: self.config.parameters.optimizer[k]
                      for k in self.config.parameters.optimizer.keys() & init_parameters.keys()}
        self.optimizer = self.config.optimizer_class(**parameters)

    def build_model(self):
        """
        Builds model from config parameters
        """
        self.logger.info('Building model...')

        # Additional parameter for GNNs
        if issubclass(self.config.model_class, BasicGNN) or issubclass(self.config.model_class, HybridBertGNN):
            self.model = self.config.model_class(self.trainset.adj_matrix, **self.config.model)
        else:
            self.model = self.config.model_class(**self.config.model)

        # Instantiate custom loss
        if hasattr(losses, self.parameters.loss):
            self.parameters.loss = getattr(losses, self.parameters.loss)()
        # Compile the model
        self.model.compile(
            loss=self.parameters.loss,
            optimizer=self.optimizer,
            metrics=self.parameters.metrics
        )

        # One prediction is needed to build the model
        self.model(self.trainset[0][0])
        self.model.summary(print_fn=self.logger.info, expand_nested=True)
        trainable, non_trainable = get_total_parameters(self.model)
        mlflow.log_metrics({'trainable_params': trainable, 'non_trainable_params': non_trainable})

    def train(self):
        """
        Trains a model on the given parameters, and saves it
        """

        self.logger.info("Experiment folder: " + self.config.dest)

        self.build_dataset()
        self.build_optimizer()
        self.build_model()

        self.logger.info('Training:')
        self.model.fit(
            self.trainset,
            epochs=self.parameters.epochs,
            workers=self.config.n_workers,
            callbacks=[LogCallback(self.logger, LOG_FREQUENCY)]
        )

        # creates a HDF5 file 'model.h5'
        self.logger.info('Saving model...')
        save_path = path_join(self.config.dest, 'model.h5')
        self.model.save_weights(save_path)
        self.logger.info('Succesfully saved in ' + save_path)

    def evaluate(self):
        """
        Evaluates the trained model
        """
        self.model.evaluate(self.testset)

        # Compute Precision, Recall and F1 @K metrics
        predictions = self.model.predict(self.testset)
        ratings_pred = np.concatenate([self.testset.ratings[:, [0, 1]], predictions], axis=1)
        precision_at, recall_at, f1_at = {}, {}, {}

        # Compute and log metrics @K
        for k in METRICS_TOP_KS:
            # Compute the top predictions and save them to file
            top_predictions = top_k_predictions(ratings_pred, self.trainset.users, self.trainset.items, k=k)
            top_k_dest = path_join(self.predictions_dest, "top_{}".format(k))
            os.makedirs(top_k_dest, exist_ok=True)
            top_predictions.to_csv(path_join(top_k_dest, "predictions_1.tsv"), sep='\t', header=False, index=False)

            # Compute the metrics given the filepaths of test set and the top predictions path
            top_k_metrics(self.config.dataset.test_ratings_filepath, top_k_dest)
            results = pd.read_csv(path_join(top_k_dest, "results.tsv"), sep='\t', header=None)
            results = results.drop(0, axis=1).to_numpy().squeeze()
            precision_at[k], recall_at[k], f1_at[k] = results[0], results[1], results[2]

            # Log metrics using MLFlow
            mlflow.log_metrics({"precision_at_{}".format(k): precision_at[k],
                                "recall_at_{}".format(k): recall_at[k],
                                "f1_at_{}".format(k): f1_at[k]
                                })

        # Save metrics also in raw log
        metrics = pd.DataFrame([precision_at, recall_at, f1_at], index=['precision_at', 'recall_at', 'f1_at'])
        self.logger.info('\n' + str(metrics))
        print('\n' + str(metrics))

    def run(self):
        """
        Run a full experiment (train and evaluation)
        """
        self.train()
        self.evaluate()
        self.close()

    def close(self):
        """
        Close all streams
        """
        for handler in self.logger.handlers:
            handler.close()
        mlflow.end_run()


class MultiExperimenter:
    """
    Runs multiple experiments by reading an experiment file and overriding parameters from a base config
    """

    def __init__(self):
        # Loads the base config
        with open(PARAMS_PATH, 'r') as params_file:
            yaml = YAML()
            config_str = params_file.read()
            self.base_config = yaml.load(config_str)

        # Loads the experiments file
        with open(EXPERIMENTS_PATH, 'r') as params_file:
            yaml = YAML()
            config_str = params_file.read()
            config = yaml.load(config_str)

        # Get list of experiments
        self.experiments = config.get('linear') if config.get('linear') else {}
        # Get grid of experiments
        dict_lists = config.get('grid')
        if dict_lists:
            for grid in dict_lists.values():
                dicts = make_grid(grid)
                self.experiments = {**self.experiments, **{str(elem): elem for elem in dicts}}
        print("Retrieved experiments:")
        for exp in self.experiments.keys():
            print(exp)

    def run_experiment(self, exp_name):
        """
        Runs a specific experiment
        :param exp_name: Desired experiment to run
        """

        additional_params = self.experiments[exp_name]
        config = self.base_config.copy()
        if additional_params:  # Dict could also be None to run the base config
            config = nested_dict_update(config, additional_params)

        print('-----------------------------------------------\n'
              '{}\n'.format(exp_name),
              '-----------------------------------------------\n'
              )
        exp = Experimenter(config)
        exp.run()

    def run(self):
        """
        Runs all the experiments
        """
        for exp_name in self.experiments:
            self.run_experiment(exp_name)


if __name__ == "__main__":
    exps = MultiExperimenter()
    exps.run()<|MERGE_RESOLUTION|>--- conflicted
+++ resolved
@@ -27,11 +27,7 @@
 PARAMS_PATH = 'config.yaml'
 EXPERIMENTS_PATH = 'experiments.yaml'
 MLFLOW_PATH = './mlruns'
-<<<<<<< HEAD
 MLFLOW_EXP_NAME = 'SIS - Movielens-1M - BasicRS with Knowledge GNNs'
-=======
-MLFLOW_EXP_NAME = 'SIS - Movielens-1M - BasicRS with GNNs'
->>>>>>> a7fd3fed
 LOG_FREQUENCY = 100
 METRICS_TOP_KS = [5, 10]
 os.environ['TF_FORCE_GPU_ALLOW_GROWTH'] = 'true'
